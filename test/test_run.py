--- conflicted
+++ resolved
@@ -29,16 +29,13 @@
 
 from horovod.run.common.util import config_parser, secret, settings as hvd_settings, timeout
 from horovod.run.common.util.host_hash import _hash, host_hash
+from horovod.run.http.http_client import delete_data_from_kvstore
+from horovod.run.http.http_server import RendezvousServer
+from horovod.run.js_run import js_run, generate_jsrun_rankfile
 from horovod.run.mpi_run import _get_mpi_implementation_flags, _LARGE_CLUSTER_THRESHOLD as large_cluster_threshold, mpi_run
 from horovod.run.run import parse_args, parse_host_files
-<<<<<<< HEAD
-from horovod.run.http.http_client import delete_data_from_kvstore
-from horovod.run.http.http_server import RendezvousServer
-=======
-from horovod.run.js_run import js_run, generate_jsrun_rankfile
 
 from common import temppath
->>>>>>> 209faf35
 
 
 @contextlib.contextmanager
@@ -447,9 +444,7 @@
 rank: 4: { hostname: host2; cpu: {0-3} ; gpu: * ; mem: * }
 """)
 
-<<<<<<< HEAD
-        hosts = parse_host_files(host_filename)
-        self.assertEqual(hosts, '172.31.32.7:8,172.31.33.9:8')
+            self.assertMultiLineEqual(gen_rankfile, expected_rankfile)
 
     # def test_rendezvous_on_port(self):
     #     rendezvous = RendezvousServer()
@@ -463,7 +458,4 @@
     #     delete_data_from_kvstore(addr, port, 'cross_0', '0')
     #     delete_data_from_kvstore(addr, port, 'cross_0', '1')
     #
-    #     rendezvous.wait()
-=======
-            self.assertMultiLineEqual(gen_rankfile, expected_rankfile)
->>>>>>> 209faf35
+    #     rendezvous.wait()